{-# LANGUAGE DeriveDataTypeable #-}
{-# LANGUAGE RecordWildCards    #-}
module System.Rados.Error
(
<<<<<<< HEAD
    RadosError(..),
=======
    RadosError(RadosError, errno, cFunction, strerror),
>>>>>>> cc987e73
    checkError,
    checkError',
    checkError_,
) where

import Control.Exception
import Control.Monad (void)
import Data.Typeable
import Foreign.C.Error
import Foreign.C.String
import Foreign.C.Types
import System.Rados.FFI as F

-- | An error indicated by librados, usually in the form of a negative return
-- value
data RadosError = RadosError
    { errno     :: Int    -- ^ Error number (positive)
    , cFunction :: String -- ^ The underlying C function that called
    , strerror  :: String -- ^ The \"nice\" error message from @strerror@
    } deriving (Eq, Ord, Typeable)

instance Show RadosError where
    show RadosError{..} = "rados-haskell: rados error in '" ++
        cFunction ++ "', errno " ++ show errno ++ ": '" ++ strerror ++ "'"

instance Exception RadosError

-- Handle a ceph Errno, which is an errno that must be negated before being
-- passed to strerror. Otherwise, treat the result a positive int and pass it
-- straight through.
--
-- This is needed for a few methods like rados_read that throw an error or
-- return the bytes read via the same CInt.
checkError :: String -> IO CInt -> IO Int
checkError function action = do
    checkError' function action >>= either throwIO return

checkError' :: String -> IO CInt -> IO (Either RadosError Int)
checkError' function action = do
    n <- action
    if n < 0
        then do
            let errno = (-n)
            strerror <- peekCString =<< F.c_strerror (Errno errno)
            return $ Left $ RadosError (fromIntegral errno) function strerror
        else return $ Right $ fromIntegral n

checkError_ :: String -> IO CInt -> IO ()
checkError_ desc action = void $ checkError desc action<|MERGE_RESOLUTION|>--- conflicted
+++ resolved
@@ -2,11 +2,7 @@
 {-# LANGUAGE RecordWildCards    #-}
 module System.Rados.Error
 (
-<<<<<<< HEAD
     RadosError(..),
-=======
-    RadosError(RadosError, errno, cFunction, strerror),
->>>>>>> cc987e73
     checkError,
     checkError',
     checkError_,
